--- conflicted
+++ resolved
@@ -127,13 +127,10 @@
     pub dyn_call_viji: Option<Func<'a, (i32, i32, i32, i32, i32)>>,
     pub dyn_call_vijiii: Option<Func<'a, (i32, i32, i32, i32, i32, i32, i32)>>,
     pub dyn_call_vijj: Option<Func<'a, (i32, i32, i32, i32, i32, i32)>>,
-<<<<<<< HEAD
+    pub dyn_call_viidii: Option<Func<'a, (i32, i32, i32, f64, i32, i32)>>,
 
     #[cfg(all(feature = "vfs", not(target_os = "windows")))]
     pub vfs: Option<EmscriptenVfs>,
-=======
-    pub dyn_call_viidii: Option<Func<'a, (i32, i32, i32, f64, i32, i32)>>,
->>>>>>> ccb5b0f7
 }
 
 impl<'a> EmscriptenData<'a> {
@@ -237,12 +234,9 @@
             dyn_call_viji,
             dyn_call_vijiii,
             dyn_call_vijj,
-<<<<<<< HEAD
+            dyn_call_viidii,
             #[cfg(all(feature = "vfs", not(target_os = "windows")))]
             vfs: None,
-=======
-            dyn_call_viidii,
->>>>>>> ccb5b0f7
         }
     }
 }
