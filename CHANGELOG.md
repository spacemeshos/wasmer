# Changelog

All PRs to the Wasmer repository must add to this file.

Blocks of changes will separated by version increments.

## **[Unreleased]**
<<<<<<< HEAD
- [#353](https://github.com/wasmerio/wasmer/pull/353) Remove setup requirement for the LLVM backend. At build-time, llvm is downloaded and unpacked.
=======
- [#355](https://github.com/wasmerio/wasmer/pull/355) Misc changes to `Cargo.toml`s for publishing
>>>>>>> c8a71263
- [#352](https://github.com/wasmerio/wasmer/pull/352) Bump version numbers to 0.3.0
- [#351](https://github.com/wasmerio/wasmer/pull/351) Add hidden option to specify wasm program name (can be used to improve error messages)
- [#350](https://github.com/wasmerio/wasmer/pull/350) Enforce that CHANGELOG.md is updated through CI.
- [#349](https://github.com/wasmerio/wasmer/pull/349) Add [CHANGELOG.md](https://github.com/wasmerio/wasmer/blob/master/CHANGELOG.md).<|MERGE_RESOLUTION|>--- conflicted
+++ resolved
@@ -5,11 +5,8 @@
 Blocks of changes will separated by version increments.
 
 ## **[Unreleased]**
-<<<<<<< HEAD
 - [#353](https://github.com/wasmerio/wasmer/pull/353) Remove setup requirement for the LLVM backend. At build-time, llvm is downloaded and unpacked.
-=======
 - [#355](https://github.com/wasmerio/wasmer/pull/355) Misc changes to `Cargo.toml`s for publishing
->>>>>>> c8a71263
 - [#352](https://github.com/wasmerio/wasmer/pull/352) Bump version numbers to 0.3.0
 - [#351](https://github.com/wasmerio/wasmer/pull/351) Add hidden option to specify wasm program name (can be used to improve error messages)
 - [#350](https://github.com/wasmerio/wasmer/pull/350) Enforce that CHANGELOG.md is updated through CI.
